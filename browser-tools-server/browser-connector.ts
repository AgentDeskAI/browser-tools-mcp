--- conflicted
+++ resolved
@@ -651,7 +651,18 @@
       }
     );
 
-<<<<<<< HEAD
+    // Set up accessibility audit endpoint
+    this.setupAccessibilityAudit();
+
+    // Set up performance audit endpoint
+    this.setupPerformanceAudit();
+
+    // Set up SEO audit endpoint
+    this.setupSEOAudit();
+
+    // Set up Best Practices audit endpoint
+    this.setupBestPracticesAudit();
+
     // Add endpoint for cookies
     this.app.get(
       "/cookies",
@@ -694,19 +705,6 @@
         await this.getSessionStorage(req, res);
       }
     );
-=======
-    // Set up accessibility audit endpoint
-    this.setupAccessibilityAudit();
-
-    // Set up performance audit endpoint
-    this.setupPerformanceAudit();
-
-    // Set up SEO audit endpoint
-    this.setupSEOAudit();
-
-    // Set up Best Practices audit endpoint
-    this.setupBestPracticesAudit();
->>>>>>> 48c1c577
 
     // Handle upgrade requests for WebSocket
     this.server.on(
@@ -1224,7 +1222,7 @@
         const appleScript = `
           -- Set path to the screenshot
           set imagePath to "${fullPath}"
-          
+
           -- Copy the image to clipboard
           try
             set the clipboard to (read (POSIX file imagePath) as «class PNGf»)
@@ -1232,7 +1230,7 @@
             log "Error copying image to clipboard: " & errMsg
             return "Failed to copy image to clipboard: " & errMsg
           end try
-          
+
           -- Activate Cursor application
           try
             tell application "Cursor"
@@ -1242,10 +1240,10 @@
             log "Error activating Cursor: " & errMsg
             return "Failed to activate Cursor: " & errMsg
           end try
-          
+
           -- Wait for the application to fully activate
           delay 3
-          
+
           -- Try to interact with Cursor
           try
             tell application "System Events"
@@ -1254,12 +1252,12 @@
                 if (count of windows) is 0 then
                   return "No windows found in Cursor"
                 end if
-                
+
                 set cursorWindow to window 1
-                
+
                 -- Try Method 1: Look for elements of class "Text Area"
                 set foundElements to {}
-                
+
                 -- Try different selectors to find the text input area
                 try
                   -- Try with class
@@ -1268,7 +1266,7 @@
                     set foundElements to textAreas
                   end if
                 end try
-                
+
                 if (count of foundElements) is 0 then
                   try
                     -- Try with AXTextField role
@@ -1278,7 +1276,7 @@
                     end if
                   end try
                 end if
-                
+
                 if (count of foundElements) is 0 then
                   try
                     -- Try with AXTextArea role in nested elements
@@ -1297,7 +1295,7 @@
                     end repeat
                   end try
                 end if
-                
+
                 -- If no elements found with specific attributes, try a broader approach
                 if (count of foundElements) is 0 then
                   -- Just try to use the Command+V shortcut on the active window
@@ -1314,16 +1312,16 @@
                 else
                   -- We found a potential text input element
                   set inputElement to item 1 of foundElements
-                  
+
                   -- Try to focus and paste
                   try
                     set focused of inputElement to true
                     delay 0.5
-                    
+
                     -- Paste the image
                     keystroke "v" using command down
                     delay 1
-                    
+
                     -- Type the text
                     keystroke "here is the screenshot"
                     delay 1
@@ -1396,228 +1394,6 @@
     }
   }
 
-<<<<<<< HEAD
-  // Add method to get cookies
-  async getCookies(req: express.Request, res: express.Response) {
-    if (!this.activeConnection) {
-      console.log(
-        "Browser Connector: No active WebSocket connection to Chrome extension"
-      );
-      return res.status(503).json({ error: "Chrome extension not connected" });
-    }
-
-    try {
-      console.log("Browser Connector: Getting cookies");
-      const requestId = Date.now().toString();
-      console.log("Browser Connector: Generated requestId:", requestId);
-
-      // Create promise that will resolve when we get the cookies data
-      const cookiesPromise = new Promise<{ cookies: any[] }>(
-        (resolve, reject) => {
-          console.log(
-            `Browser Connector: Setting up cookies callback for requestId: ${requestId}`
-          );
-          // Store callback in map
-          cookiesCallbacks.set(requestId, { resolve, reject });
-          console.log(
-            "Browser Connector: Current callbacks:",
-            Array.from(cookiesCallbacks.keys())
-          );
-
-          // Set timeout to clean up if we don't get a response
-          setTimeout(() => {
-            if (cookiesCallbacks.has(requestId)) {
-              console.log(
-                `Browser Connector: Cookies request timed out for requestId: ${requestId}`
-              );
-              cookiesCallbacks.delete(requestId);
-              reject(
-                new Error(
-                  "Cookies request timed out - no response from Chrome extension"
-                )
-              );
-            }
-          }, 10000);
-        }
-      );
-
-      // Send cookies request to extension
-      const message = JSON.stringify({
-        type: "get-cookies",
-        requestId: requestId,
-      });
-      console.log(
-        `Browser Connector: Sending WebSocket message to extension:`,
-        message
-      );
-      this.activeConnection.send(message);
-
-      // Wait for cookies data
-      console.log("Browser Connector: Waiting for cookies data...");
-      const result = await cookiesPromise;
-      console.log(
-        "Browser Connector: Received cookies data, returning response..."
-      );
-
-      // Return the cookies data
-      res.json(result.cookies);
-    } catch (error) {
-      const errorMessage =
-        error instanceof Error ? error.message : String(error);
-      console.error("Browser Connector: Error getting cookies:", errorMessage);
-      return res.status(500).json({ error: errorMessage });
-    }
-  }
-
-  // Add method to get localStorage
-  async getLocalStorage(req: express.Request, res: express.Response) {
-    if (!this.activeConnection) {
-      console.log(
-        "Browser Connector: No active WebSocket connection to Chrome extension"
-      );
-      return res.status(503).json({ error: "Chrome extension not connected" });
-    }
-
-    try {
-      console.log("Browser Connector: Getting localStorage");
-      const requestId = Date.now().toString();
-      console.log("Browser Connector: Generated requestId:", requestId);
-
-      // Create promise that will resolve when we get the localStorage data
-      const localStoragePromise = new Promise<{ storage: any }>(
-        (resolve, reject) => {
-          console.log(
-            `Browser Connector: Setting up localStorage callback for requestId: ${requestId}`
-          );
-          // Store callback in map
-          localStorageCallbacks.set(requestId, { resolve, reject });
-          console.log(
-            "Browser Connector: Current callbacks:",
-            Array.from(localStorageCallbacks.keys())
-          );
-
-          // Set timeout to clean up if we don't get a response
-          setTimeout(() => {
-            if (localStorageCallbacks.has(requestId)) {
-              console.log(
-                `Browser Connector: LocalStorage request timed out for requestId: ${requestId}`
-              );
-              localStorageCallbacks.delete(requestId);
-              reject(
-                new Error(
-                  "LocalStorage request timed out - no response from Chrome extension"
-                )
-              );
-            }
-          }, 10000);
-        }
-      );
-
-      // Send localStorage request to extension
-      const message = JSON.stringify({
-        type: "get-local-storage",
-        requestId: requestId,
-      });
-      console.log(
-        `Browser Connector: Sending WebSocket message to extension:`,
-        message
-      );
-      this.activeConnection.send(message);
-
-      // Wait for localStorage data
-      console.log("Browser Connector: Waiting for localStorage data...");
-      const { storage } = await localStoragePromise;
-      console.log(
-        "Browser Connector: Received localStorage data, returning response..."
-      );
-
-      // Return the localStorage data
-      res.json(storage);
-    } catch (error) {
-      const errorMessage =
-        error instanceof Error ? error.message : String(error);
-      console.error(
-        "Browser Connector: Error getting localStorage:",
-        errorMessage
-      );
-      return res.status(500).json({ error: errorMessage });
-    }
-  }
-
-  // Add method to get sessionStorage
-  async getSessionStorage(req: express.Request, res: express.Response) {
-    if (!this.activeConnection) {
-      console.log(
-        "Browser Connector: No active WebSocket connection to Chrome extension"
-      );
-      return res.status(503).json({ error: "Chrome extension not connected" });
-    }
-
-    try {
-      console.log("Browser Connector: Getting sessionStorage");
-      const requestId = Date.now().toString();
-      console.log("Browser Connector: Generated requestId:", requestId);
-
-      // Create promise that will resolve when we get the sessionStorage data
-      const sessionStoragePromise = new Promise<{ storage: any }>(
-        (resolve, reject) => {
-          console.log(
-            `Browser Connector: Setting up sessionStorage callback for requestId: ${requestId}`
-          );
-          // Store callback in map
-          sessionStorageCallbacks.set(requestId, { resolve, reject });
-          console.log(
-            "Browser Connector: Current callbacks:",
-            Array.from(sessionStorageCallbacks.keys())
-          );
-
-          // Set timeout to clean up if we don't get a response
-          setTimeout(() => {
-            if (sessionStorageCallbacks.has(requestId)) {
-              console.log(
-                `Browser Connector: SessionStorage request timed out for requestId: ${requestId}`
-              );
-              sessionStorageCallbacks.delete(requestId);
-              reject(
-                new Error(
-                  "SessionStorage request timed out - no response from Chrome extension"
-                )
-              );
-            }
-          }, 10000);
-        }
-      );
-
-      // Send sessionStorage request to extension
-      const message = JSON.stringify({
-        type: "get-session-storage",
-        requestId: requestId,
-      });
-      console.log(
-        `Browser Connector: Sending WebSocket message to extension:`,
-        message
-      );
-      this.activeConnection.send(message);
-
-      // Wait for sessionStorage data
-      console.log("Browser Connector: Waiting for sessionStorage data...");
-      const { storage } = await sessionStoragePromise;
-      console.log(
-        "Browser Connector: Received sessionStorage data, returning response..."
-      );
-
-      // Return the sessionStorage data
-      res.json(storage);
-    } catch (error) {
-      const errorMessage =
-        error instanceof Error ? error.message : String(error);
-      console.error(
-        "Browser Connector: Error getting sessionStorage:",
-        errorMessage
-      );
-      return res.status(500).json({ error: errorMessage });
-    }
-=======
   // Add shutdown method
   public shutdown() {
     return new Promise<void>((resolve) => {
@@ -1770,7 +1546,228 @@
         });
       }
     });
->>>>>>> 48c1c577
+  }
+
+  // Add method to get cookies
+  async getCookies(req: express.Request, res: express.Response) {
+    if (!this.activeConnection) {
+      console.log(
+        "Browser Connector: No active WebSocket connection to Chrome extension"
+      );
+      return res.status(503).json({ error: "Chrome extension not connected" });
+    }
+
+    try {
+      console.log("Browser Connector: Getting cookies");
+      const requestId = Date.now().toString();
+      console.log("Browser Connector: Generated requestId:", requestId);
+
+      // Create promise that will resolve when we get the cookies data
+      const cookiesPromise = new Promise<{ cookies: any[] }>(
+        (resolve, reject) => {
+          console.log(
+            `Browser Connector: Setting up cookies callback for requestId: ${requestId}`
+          );
+          // Store callback in map
+          cookiesCallbacks.set(requestId, { resolve, reject });
+          console.log(
+            "Browser Connector: Current callbacks:",
+            Array.from(cookiesCallbacks.keys())
+          );
+
+          // Set timeout to clean up if we don't get a response
+          setTimeout(() => {
+            if (cookiesCallbacks.has(requestId)) {
+              console.log(
+                `Browser Connector: Cookies request timed out for requestId: ${requestId}`
+              );
+              cookiesCallbacks.delete(requestId);
+              reject(
+                new Error(
+                  "Cookies request timed out - no response from Chrome extension"
+                )
+              );
+            }
+          }, 10000);
+        }
+      );
+
+      // Send cookies request to extension
+      const message = JSON.stringify({
+        type: "get-cookies",
+        requestId: requestId,
+      });
+      console.log(
+        `Browser Connector: Sending WebSocket message to extension:`,
+        message
+      );
+      this.activeConnection.send(message);
+
+      // Wait for cookies data
+      console.log("Browser Connector: Waiting for cookies data...");
+      const result = await cookiesPromise;
+      console.log(
+        "Browser Connector: Received cookies data, returning response..."
+      );
+
+      // Return the cookies data
+      res.json(result.cookies);
+    } catch (error) {
+      const errorMessage =
+        error instanceof Error ? error.message : String(error);
+      console.error("Browser Connector: Error getting cookies:", errorMessage);
+      return res.status(500).json({ error: errorMessage });
+    }
+  }
+
+  // Add method to get localStorage
+  async getLocalStorage(req: express.Request, res: express.Response) {
+    if (!this.activeConnection) {
+      console.log(
+        "Browser Connector: No active WebSocket connection to Chrome extension"
+      );
+      return res.status(503).json({ error: "Chrome extension not connected" });
+    }
+
+    try {
+      console.log("Browser Connector: Getting localStorage");
+      const requestId = Date.now().toString();
+      console.log("Browser Connector: Generated requestId:", requestId);
+
+      // Create promise that will resolve when we get the localStorage data
+      const localStoragePromise = new Promise<{ storage: any }>(
+        (resolve, reject) => {
+          console.log(
+            `Browser Connector: Setting up localStorage callback for requestId: ${requestId}`
+          );
+          // Store callback in map
+          localStorageCallbacks.set(requestId, { resolve, reject });
+          console.log(
+            "Browser Connector: Current callbacks:",
+            Array.from(localStorageCallbacks.keys())
+          );
+
+          // Set timeout to clean up if we don't get a response
+          setTimeout(() => {
+            if (localStorageCallbacks.has(requestId)) {
+              console.log(
+                `Browser Connector: LocalStorage request timed out for requestId: ${requestId}`
+              );
+              localStorageCallbacks.delete(requestId);
+              reject(
+                new Error(
+                  "LocalStorage request timed out - no response from Chrome extension"
+                )
+              );
+            }
+          }, 10000);
+        }
+      );
+
+      // Send localStorage request to extension
+      const message = JSON.stringify({
+        type: "get-local-storage",
+        requestId: requestId,
+      });
+      console.log(
+        `Browser Connector: Sending WebSocket message to extension:`,
+        message
+      );
+      this.activeConnection.send(message);
+
+      // Wait for localStorage data
+      console.log("Browser Connector: Waiting for localStorage data...");
+      const { storage } = await localStoragePromise;
+      console.log(
+        "Browser Connector: Received localStorage data, returning response..."
+      );
+
+      // Return the localStorage data
+      res.json(storage);
+    } catch (error) {
+      const errorMessage =
+        error instanceof Error ? error.message : String(error);
+      console.error(
+        "Browser Connector: Error getting localStorage:",
+        errorMessage
+      );
+      return res.status(500).json({ error: errorMessage });
+    }
+  }
+
+  // Add method to get sessionStorage
+  async getSessionStorage(req: express.Request, res: express.Response) {
+    if (!this.activeConnection) {
+      console.log(
+        "Browser Connector: No active WebSocket connection to Chrome extension"
+      );
+      return res.status(503).json({ error: "Chrome extension not connected" });
+    }
+
+    try {
+      console.log("Browser Connector: Getting sessionStorage");
+      const requestId = Date.now().toString();
+      console.log("Browser Connector: Generated requestId:", requestId);
+
+      // Create promise that will resolve when we get the sessionStorage data
+      const sessionStoragePromise = new Promise<{ storage: any }>(
+        (resolve, reject) => {
+          console.log(
+            `Browser Connector: Setting up sessionStorage callback for requestId: ${requestId}`
+          );
+          // Store callback in map
+          sessionStorageCallbacks.set(requestId, { resolve, reject });
+          console.log(
+            "Browser Connector: Current callbacks:",
+            Array.from(sessionStorageCallbacks.keys())
+          );
+
+          // Set timeout to clean up if we don't get a response
+          setTimeout(() => {
+            if (sessionStorageCallbacks.has(requestId)) {
+              console.log(
+                `Browser Connector: SessionStorage request timed out for requestId: ${requestId}`
+              );
+              sessionStorageCallbacks.delete(requestId);
+              reject(
+                new Error(
+                  "SessionStorage request timed out - no response from Chrome extension"
+                )
+              );
+            }
+          }, 10000);
+        }
+      );
+
+      // Send sessionStorage request to extension
+      const message = JSON.stringify({
+        type: "get-session-storage",
+        requestId: requestId,
+      });
+      console.log(
+        `Browser Connector: Sending WebSocket message to extension:`,
+        message
+      );
+      this.activeConnection.send(message);
+
+      // Wait for sessionStorage data
+      console.log("Browser Connector: Waiting for sessionStorage data...");
+      const { storage } = await sessionStoragePromise;
+      console.log(
+        "Browser Connector: Received sessionStorage data, returning response..."
+      );
+
+      // Return the sessionStorage data
+      res.json(storage);
+    } catch (error) {
+      const errorMessage =
+        error instanceof Error ? error.message : String(error);
+      console.error(
+        "Browser Connector: Error getting sessionStorage:",
+        errorMessage
+      );
+      return res.status(500).json({ error: errorMessage });
+    }
   }
 }
 
