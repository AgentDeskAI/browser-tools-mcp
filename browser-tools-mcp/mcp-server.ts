#!/usr/bin/env node

import { McpServer } from "@modelcontextprotocol/sdk/server/mcp.js";
import { StdioServerTransport } from "@modelcontextprotocol/sdk/server/stdio.js";
import path from "path";
import fs from "fs";

// Create the MCP server
const server = new McpServer({
  name: "Browser Tools MCP",
  version: "1.2.0",
});

// Track the discovered server connection
let discoveredHost = "127.0.0.1";
let discoveredPort = 3025;
let serverDiscovered = false;

// Function to get the default port from environment variable or default
function getDefaultServerPort(): number {
  // Check environment variable first
  if (process.env.BROWSER_TOOLS_PORT) {
    const envPort = parseInt(process.env.BROWSER_TOOLS_PORT, 10);
    if (!isNaN(envPort) && envPort > 0) {
      return envPort;
    }
  }

  // Try to read from .port file
  try {
    const portFilePath = path.join(__dirname, ".port");
    if (fs.existsSync(portFilePath)) {
      const port = parseInt(fs.readFileSync(portFilePath, "utf8").trim(), 10);
      if (!isNaN(port) && port > 0) {
        return port;
      }
    }
  } catch (err) {
    console.error("Error reading port file:", err);
  }

  // Default port if no configuration found
  return 3025;
}

// Function to get default server host from environment variable or default
function getDefaultServerHost(): string {
  // Check environment variable first
  if (process.env.BROWSER_TOOLS_HOST) {
    return process.env.BROWSER_TOOLS_HOST;
  }

  // Default to localhost
  return "127.0.0.1";
}

// Server discovery function - similar to what you have in the Chrome extension
async function discoverServer(): Promise<boolean> {
  console.log("Starting server discovery process");

  // Common hosts to try
  const hosts = [getDefaultServerHost(), "127.0.0.1", "localhost"];

  // Ports to try (start with default, then try others)
  const defaultPort = getDefaultServerPort();
  const ports = [defaultPort];

  // Add additional ports (fallback range)
  for (let p = 3025; p <= 3035; p++) {
    if (p !== defaultPort) {
      ports.push(p);
    }
  }

  console.log(`Will try hosts: ${hosts.join(", ")}`);
  console.log(`Will try ports: ${ports.join(", ")}`);

  // Try to find the server
  for (const host of hosts) {
    for (const port of ports) {
      try {
        console.log(`Checking ${host}:${port}...`);

        // Use the identity endpoint for validation
        const response = await fetch(`http://${host}:${port}/.identity`, {
          signal: AbortSignal.timeout(1000), // 1 second timeout
        });

        if (response.ok) {
          const identity = await response.json();

          // Verify this is actually our server by checking the signature
          if (identity.signature === "mcp-browser-connector-24x7") {
            console.log(`Successfully found server at ${host}:${port}`);

            // Save the discovered connection
            discoveredHost = host;
            discoveredPort = port;
            serverDiscovered = true;

            return true;
          }
        }
      } catch (error: any) {
        // Ignore connection errors during discovery
        console.error(`Error checking ${host}:${port}: ${error.message}`);
      }
    }
  }

  console.error("No server found during discovery");
  return false;
}

// Wrapper function to ensure server connection before making requests
async function withServerConnection<T>(
  apiCall: () => Promise<T>
): Promise<T | any> {
  // Attempt to discover server if not already discovered
  if (!serverDiscovered) {
    const discovered = await discoverServer();
    if (!discovered) {
      return {
        content: [
          {
            type: "text",
            text: "Failed to discover browser connector server. Please ensure it's running.",
          },
        ],
        isError: true,
      };
    }
  }

  // Now make the actual API call with discovered host/port
  try {
    return await apiCall();
  } catch (error: any) {
    // If the request fails, try rediscovering the server once
    console.error(
      `API call failed: ${error.message}. Attempting rediscovery...`
    );
    serverDiscovered = false;

    if (await discoverServer()) {
      console.error("Rediscovery successful. Retrying API call...");
      try {
        // Retry the API call with the newly discovered connection
        return await apiCall();
      } catch (retryError: any) {
        console.error(`Retry failed: ${retryError.message}`);
        return {
          content: [
            {
              type: "text",
              text: `Error after reconnection attempt: ${retryError.message}`,
            },
          ],
          isError: true,
        };
      }
    } else {
      console.error("Rediscovery failed. Could not reconnect to server.");
      return {
        content: [
          {
            type: "text",
            text: `Failed to reconnect to server: ${error.message}`,
          },
        ],
        isError: true,
      };
    }
  }
}

// We'll define our tools that retrieve data from the browser connector
server.tool("getConsoleLogs", "Check our browser logs", async () => {
  return await withServerConnection(async () => {
    const response = await fetch(
      `http://${discoveredHost}:${discoveredPort}/console-logs`
    );
    const json = await response.json();
    return {
      content: [
        {
          type: "text",
          text: JSON.stringify(json, null, 2),
        },
      ],
    };
  });
});

server.tool(
  "getConsoleErrors",
  "Check our browsers console errors",
  async () => {
    return await withServerConnection(async () => {
      const response = await fetch(
        `http://${discoveredHost}:${discoveredPort}/console-errors`
      );
      const json = await response.json();
      return {
        content: [
          {
            type: "text",
            text: JSON.stringify(json, null, 2),
          },
        ],
      };
    });
  }
);

server.tool("getNetworkErrors", "Check our network ERROR logs", async () => {
  return await withServerConnection(async () => {
    const response = await fetch(
      `http://${discoveredHost}:${discoveredPort}/network-errors`
    );
    const json = await response.json();
    return {
      content: [
        {
          type: "text",
          text: JSON.stringify(json, null, 2),
        },
      ],
      isError: true,
    };
  });
});

server.tool("getNetworkLogs", "Check ALL our network logs", async () => {
  return await withServerConnection(async () => {
    const response = await fetch(
      `http://${discoveredHost}:${discoveredPort}/network-success`
    );
    const json = await response.json();
    return {
      content: [
        {
          type: "text",
          text: JSON.stringify(json, null, 2),
        },
      ],
    };
  });
});

server.tool(
  "takeScreenshot",
  "Take a screenshot of the current browser tab",
  async () => {
    return await withServerConnection(async () => {
      try {
        const response = await fetch(
          `http://${discoveredHost}:${discoveredPort}/capture-screenshot`,
          {
            method: "POST",
          }
        );

        const result = await response.json();

        if (response.ok) {
          return {
            content: [
              {
                type: "text",
                text: "Successfully saved screenshot",
              },
            ],
          };
        } else {
          return {
            content: [
              {
                type: "text",
                text: `Error taking screenshot: ${result.error}`,
              },
            ],
          };
        }
      } catch (error: any) {
        const errorMessage =
          error instanceof Error ? error.message : String(error);
        return {
          content: [
            {
              type: "text",
              text: `Failed to take screenshot: ${errorMessage}`,
            },
          ],
        };
      }
    });
  }
);

server.tool(
  "getSelectedElement",
  "Get the selected element from the browser",
  async () => {
    return await withServerConnection(async () => {
      const response = await fetch(
        `http://${discoveredHost}:${discoveredPort}/selected-element`
      );
      const json = await response.json();
      return {
        content: [
          {
            type: "text",
            text: JSON.stringify(json, null, 2),
          },
        ],
      };
    });
  }
);

server.tool("wipeLogs", "Wipe all browser logs from memory", async () => {
  return await withServerConnection(async () => {
    const response = await fetch(
      `http://${discoveredHost}:${discoveredPort}/wipelogs`,
      {
        method: "POST",
      }
    );
    const json = await response.json();
    return {
      content: [
        {
          type: "text",
          text: json.message,
        },
      ],
    };
  });
});

<<<<<<< HEAD
// Add new tool for getting cookies
server.tool("getCookies", "Get all cookies from the browser", async () => {
  return await withServerConnection(async () => {
    try {
      const response = await fetch(
        `http://${discoveredHost}:${discoveredPort}/cookies`
      );

      if (!response.ok) {
        const errorData = await response.json();
=======
// Define audit categories as enum to match the server's AuditCategory enum
enum AuditCategory {
  ACCESSIBILITY = "accessibility",
  PERFORMANCE = "performance",
  SEO = "seo",
  BEST_PRACTICES = "best-practices",
  PWA = "pwa",
}

// Add tool for accessibility audits, launches a headless browser instance
server.tool(
  "runAccessibilityAudit",
  "Run an accessibility audit on the current page",
  {},
  async () => {
    return await withServerConnection(async () => {
      try {
        // Simplified approach - let the browser connector handle the current tab and URL
        console.log(
          `Sending POST request to http://${discoveredHost}:${discoveredPort}/accessibility-audit`
        );
        const response = await fetch(
          `http://${discoveredHost}:${discoveredPort}/accessibility-audit`,
          {
            method: "POST",
            headers: {
              "Content-Type": "application/json",
              Accept: "application/json",
            },
            body: JSON.stringify({
              category: AuditCategory.ACCESSIBILITY,
              source: "mcp_tool",
              timestamp: Date.now(),
            }),
          }
        );

        // Log the response status
        console.log(`Accessibility audit response status: ${response.status}`);

        if (!response.ok) {
          const errorText = await response.text();
          console.error(`Accessibility audit error: ${errorText}`);
          throw new Error(`Server returned ${response.status}: ${errorText}`);
        }

        const json = await response.json();

        // flatten it by merging metadata with the report contents
        if (json.report) {
          const { metadata, report } = json;
          const flattened = {
            ...metadata,
            ...report,
          };

          return {
            content: [
              {
                type: "text",
                text: JSON.stringify(flattened, null, 2),
              },
            ],
          };
        } else {
          // Return as-is if it's not in the new format
          return {
            content: [
              {
                type: "text",
                text: JSON.stringify(json, null, 2),
              },
            ],
          };
        }
      } catch (error) {
        const errorMessage =
          error instanceof Error ? error.message : String(error);
        console.error("Error in accessibility audit:", errorMessage);
>>>>>>> 48c1c577
        return {
          content: [
            {
              type: "text",
<<<<<<< HEAD
              text: `Error getting cookies: ${
                errorData.error || response.statusText
              }`,
            },
          ],
          isError: true,
        };
      }

      const json = await response.json();

      if (json.error) {
=======
              text: `Failed to run accessibility audit: ${errorMessage}`,
            },
          ],
        };
      }
    });
  }
);

// Add tool for performance audits, launches a headless browser instance
server.tool(
  "runPerformanceAudit",
  "Run a performance audit on the current page",
  {},
  async () => {
    return await withServerConnection(async () => {
      try {
        // Simplified approach - let the browser connector handle the current tab and URL
        console.log(
          `Sending POST request to http://${discoveredHost}:${discoveredPort}/performance-audit`
        );
        const response = await fetch(
          `http://${discoveredHost}:${discoveredPort}/performance-audit`,
          {
            method: "POST",
            headers: {
              "Content-Type": "application/json",
              Accept: "application/json",
            },
            body: JSON.stringify({
              category: AuditCategory.PERFORMANCE,
              source: "mcp_tool",
              timestamp: Date.now(),
            }),
          }
        );

        // Log the response status
        console.log(`Performance audit response status: ${response.status}`);

        if (!response.ok) {
          const errorText = await response.text();
          console.error(`Performance audit error: ${errorText}`);
          throw new Error(`Server returned ${response.status}: ${errorText}`);
        }

        const json = await response.json();

        // flatten it by merging metadata with the report contents
        if (json.report) {
          const { metadata, report } = json;
          const flattened = {
            ...metadata,
            ...report,
          };

          return {
            content: [
              {
                type: "text",
                text: JSON.stringify(flattened, null, 2),
              },
            ],
          };
        } else {
          // Return as-is if it's not in the new format
          return {
            content: [
              {
                type: "text",
                text: JSON.stringify(json, null, 2),
              },
            ],
          };
        }
      } catch (error) {
        const errorMessage =
          error instanceof Error ? error.message : String(error);
        console.error("Error in performance audit:", errorMessage);
>>>>>>> 48c1c577
        return {
          content: [
            {
              type: "text",
<<<<<<< HEAD
              text: `Error getting cookies: ${json.error}`,
            },
          ],
          isError: true,
        };
      }

      return {
        content: [
          {
            type: "text",
            text: JSON.stringify(json, null, 2),
          },
        ],
      };
    } catch (error) {
      const message = error instanceof Error ? error.message : String(error);
      return {
        content: [
          {
            type: "text",
            text: `Error getting cookies: ${message}`,
          },
        ],
        isError: true,
      };
    }
  });
});

// Add new tool for getting localStorage
server.tool("getLocalStorage", "Get all localStorage items", async () => {
  return await withServerConnection(async () => {
    try {
      const response = await fetch(
        `http://${discoveredHost}:${discoveredPort}/local-storage`
      );

      if (!response.ok) {
        const errorData = await response.json();
=======
              text: `Failed to run performance audit: ${errorMessage}`,
            },
          ],
        };
      }
    });
  }
);

// Add tool for SEO audits, launches a headless browser instance
server.tool(
  "runSEOAudit",
  "Run an SEO audit on the current page",
  {},
  async () => {
    return await withServerConnection(async () => {
      try {
        console.log(
          `Sending POST request to http://${discoveredHost}:${discoveredPort}/seo-audit`
        );
        const response = await fetch(
          `http://${discoveredHost}:${discoveredPort}/seo-audit`,
          {
            method: "POST",
            headers: {
              "Content-Type": "application/json",
              Accept: "application/json",
            },
            body: JSON.stringify({
              category: AuditCategory.SEO,
              source: "mcp_tool",
              timestamp: Date.now(),
            }),
          }
        );

        // Log the response status
        console.log(`SEO audit response status: ${response.status}`);

        if (!response.ok) {
          const errorText = await response.text();
          console.error(`SEO audit error: ${errorText}`);
          throw new Error(`Server returned ${response.status}: ${errorText}`);
        }

        const json = await response.json();

>>>>>>> 48c1c577
        return {
          content: [
            {
              type: "text",
<<<<<<< HEAD
              text: `Error getting localStorage: ${
                errorData.error || response.statusText
              }`,
            },
          ],
          isError: true,
        };
      }

      const json = await response.json();

      if (json.error) {
=======
              text: JSON.stringify(json, null, 2),
            },
          ],
        };
      } catch (error) {
        const errorMessage =
          error instanceof Error ? error.message : String(error);
        console.error("Error in SEO audit:", errorMessage);
>>>>>>> 48c1c577
        return {
          content: [
            {
              type: "text",
<<<<<<< HEAD
              text: `Error getting localStorage: ${json.error}`,
            },
          ],
          isError: true,
        };
      }

      return {
        content: [
          {
            type: "text",
            text: JSON.stringify(json, null, 2),
          },
        ],
      };
    } catch (error) {
      const message = error instanceof Error ? error.message : String(error);
      return {
        content: [
          {
            type: "text",
            text: `Error getting localStorage: ${message}`,
          },
        ],
        isError: true,
      };
    }
  });
});

// Add new tool for getting sessionStorage
server.tool("getSessionStorage", "Get all sessionStorage items", async () => {
  return await withServerConnection(async () => {
    try {
      const response = await fetch(
        `http://${discoveredHost}:${discoveredPort}/session-storage`
      );

      if (!response.ok) {
        const errorData = await response.json();
        return {
          content: [
            {
              type: "text",
              text: `Error getting sessionStorage: ${
                errorData.error || response.statusText
              }`,
            },
          ],
          isError: true,
        };
      }

      const json = await response.json();

      if (json.error) {
=======
              text: `Failed to run SEO audit: ${errorMessage}`,
            },
          ],
        };
      }
    });
  }
);

server.tool("runNextJSAudit", {}, async () => ({
  content: [
    {
      type: "text",
      text: `
      You are an expert in SEO and web development with NextJS. Given the following procedures for analyzing my codebase, please perform a comprehensive - page by page analysis of our NextJS application to identify any issues or areas of improvement for SEO.

      After each iteration of changes, reinvoke this tool to re-fetch our SEO audit procedures and then scan our codebase again to identify additional areas of improvement. 

      When no more areas of improvement are found, return "No more areas of improvement found, your NextJS application is optimized for SEO!".

      Start by analyzing each of the following aspects of our codebase:
      1. Meta tags - provides information about your website to search engines and social media platforms.

        Pages should provide the following standard meta tags:

        title
        description
        keywords
        robots
        viewport
        charSet
        Open Graph meta tags:

        og:site_name
        og:locale
        og:title
        og:description
        og:type
        og:url
        og:image
        og:image:alt
        og:image:type
        og:image:width
        og:image:height
        Article meta tags (actually it's also OpenGraph):

        article:published_time
        article:modified_time
        article:author
        Twitter meta tags:

        twitter:card
        twitter:site
        twitter:creator
        twitter:title
        twitter:description
        twitter:image

        For applications using the pages router, set up metatags like this in pages/[slug].tsx:
          import Head from "next/head";

          export default function Page() {
            return (
              <Head>
                <title>
                  Next.js SEO: The Complete Checklist to Boost Your Site Ranking
                </title>
                <meta
                  name="description"
                  content="Learn how to optimize your Next.js website for SEO by following this complete checklist."
                />
                <meta
                  name="keywords"
                  content="nextjs seo complete checklist, nextjs seo tutorial"
                />
                <meta name="robots" content="index, follow" />
                <meta name="googlebot" content="index, follow" />
                <meta name="viewport" content="width=device-width, initial-scale=1.0" />
                <meta charSet="utf-8" />
                <meta property="og:site_name" content="Blog | Minh Vu" />
                <meta property="og:locale" content="en_US" />
                <meta
                  property="og:title"
                  content="Next.js SEO: The Complete Checklist to Boost Your Site Ranking"
                />
                <meta
                  property="og:description"
                  content="Learn how to optimize your Next.js website for SEO by following this complete checklist."
                />
                <meta property="og:type" content="website" />
                <meta property="og:url" content="https://dminhvu.com/nextjs-seo" />
                <meta
                  property="og:image"
                  content="https://ik.imagekit.io/dminhvu/assets/nextjs-seo/thumbnail.png?tr=f-png"
                />
                <meta property="og:image:alt" content="Next.js SEO" />
                <meta property="og:image:type" content="image/png" />
                <meta property="og:image:width" content="1200" />
                <meta property="og:image:height" content="630" />
                <meta
                  property="article:published_time"
                  content="2024-01-11T11:35:00+07:00"
                />
                <meta
                  property="article:modified_time"
                  content="2024-01-11T11:35:00+07:00"
                />
                <meta
                  property="article:author"
                  content="https://www.linkedin.com/in/dminhvu02"
                />
                <meta name="twitter:card" content="summary_large_image" />
                <meta name="twitter:site" content="@dminhvu02" />
                <meta name="twitter:creator" content="@dminhvu02" />
                <meta
                  name="twitter:title"
                  content="Next.js SEO: The Complete Checklist to Boost Your Site Ranking"
                />
                <meta
                  name="twitter:description"
                  content="Learn how to optimize your Next.js website for SEO by following this complete checklist."
                />
                <meta
                  name="twitter:image"
                  content="https://ik.imagekit.io/dminhvu/assets/nextjs-seo/thumbnail.png?tr=f-png"
                />
              </Head>
            );
          }

        For applications using the app router, set up metatags like this in layout.tsx:
          import type { Viewport, Metadata } from "next";

          export const viewport: Viewport = {
            width: "device-width",
            initialScale: 1,
            themeColor: "#ffffff"
          };
          
          export const metadata: Metadata = {
            metadataBase: new URL("https://dminhvu.com"),
            openGraph: {
              siteName: "Blog | Minh Vu",
              type: "website",
              locale: "en_US"
            },
            robots: {
              index: true,
              follow: true,
              "max-image-preview": "large",
              "max-snippet": -1,
              "max-video-preview": -1,
              googleBot: "index, follow"
            },
            alternates: {
              types: {
                "application/rss+xml": "https://dminhvu.com/rss.xml"
              }
            },
            applicationName: "Blog | Minh Vu",
            appleWebApp: {
              title: "Blog | Minh Vu",
              statusBarStyle: "default",
              capable: true
            },
            verification: {
              google: "YOUR_DATA",
              yandex: ["YOUR_DATA"],
              other: {
                "msvalidate.01": ["YOUR_DATA"],
                "facebook-domain-verification": ["YOUR_DATA"]
              }
            },
            icons: {
              icon: [
                {
                  url: "/favicon.ico",
                  type: "image/x-icon"
                },
                {
                  url: "/favicon-16x16.png",
                  sizes: "16x16",
                  type: "image/png"
                }
                // add favicon-32x32.png, favicon-96x96.png, android-chrome-192x192.png
              ],
              shortcut: [
                {
                  url: "/favicon.ico",
                  type: "image/x-icon"
                }
              ],
              apple: [
                {
                  url: "/apple-icon-57x57.png",
                  sizes: "57x57",
                  type: "image/png"
                },
                {
                  url: "/apple-icon-60x60.png",
                  sizes: "60x60",
                  type: "image/png"
                }
                // add apple-icon-72x72.png, apple-icon-76x76.png, apple-icon-114x114.png, apple-icon-120x120.png, apple-icon-144x144.png, apple-icon-152x152.png, apple-icon-180x180.png
              ]
            }
          };
        And like this for any page.tsx file:
          import { Metadata } from "next";

          export const metadata: Metadata = {
            title: "Elastic Stack, Next.js, Python, JavaScript Tutorials | dminhvu",
            description:
              "dminhvu.com - Programming blog for everyone to learn Elastic Stack, Next.js, Python, JavaScript, React, Machine Learning, Data Science, and more.",
            keywords: [
              "elastic",
              "python",
              "javascript",
              "react",
              "machine learning",
              "data science"
            ],
            openGraph: {
              url: "https://dminhvu.com",
              type: "website",
              title: "Elastic Stack, Next.js, Python, JavaScript Tutorials | dminhvu",
              description:
                "dminhvu.com - Programming blog for everyone to learn Elastic Stack, Next.js, Python, JavaScript, React, Machine Learning, Data Science, and more.",
              images: [
                {
                  url: "https://dminhvu.com/images/home/thumbnail.png",
                  width: 1200,
                  height: 630,
                  alt: "dminhvu"
                }
              ]
            },
            twitter: {
              card: "summary_large_image",
              title: "Elastic Stack, Next.js, Python, JavaScript Tutorials | dminhvu",
              description:
                "dminhvu.com - Programming blog for everyone to learn Elastic Stack, Next.js, Python, JavaScript, React, Machine Learning, Data Science, and more.",
              creator: "@dminhvu02",
              site: "@dminhvu02",
              images: [
                {
                  url: "https://dminhvu.com/images/home/thumbnail.png",
                  width: 1200,
                  height: 630,
                  alt: "dminhvu"
                }
              ]
            },
            alternates: {
              canonical: "https://dminhvu.com"
            }
          };

          Note that the charSet and viewport are automatically added by Next.js App Router, so you don't need to define them.

        For applications using the app router, dynamic metadata can be defined by using the generateMetadata function, this is useful when you have dynamic pages like [slug]/page.tsx, or [id]/page.tsx:

        import type { Metadata, ResolvingMetadata } from "next";

        type Params = {
          slug: string;
        };
        
        type Props = {
          params: Params;
          searchParams: { [key: string]: string | string[] | undefined };
        };
        
        export async function generateMetadata(
          { params, searchParams }: Props,
          parent: ResolvingMetadata
        ): Promise<Metadata> {
          const { slug } = params;
        
          const post: Post = await fetch("YOUR_ENDPOINT", {
            method: "GET",
            next: {
              revalidate: 60 * 60 * 24
            }
          }).then((res) => res.json());
        
          return {
            title: "{post.title} | dminhvu",
            authors: [
              {
                name: post.author || "Minh Vu"
              }
            ],
            description: post.description,
            keywords: post.keywords,
            openGraph: {
              title: "{post.title} | dminhvu",
              description: post.description,
              type: "article",
              url: "https://dminhvu.com/{post.slug}",
              publishedTime: post.created_at,
              modifiedTime: post.modified_at,
              authors: ["https://dminhvu.com/about"],
              tags: post.categories,
              images: [
                {
                  url: "https://ik.imagekit.io/dminhvu/assets/{post.slug}/thumbnail.png?tr=f-png",
                  width: 1024,
                  height: 576,
                  alt: post.title,
                  type: "image/png"
                }
              ]
            },
            twitter: {
              card: "summary_large_image",
              site: "@dminhvu02",
              creator: "@dminhvu02",
              title: "{post.title} | dminhvu",
              description: post.description,
              images: [
                {
                  url: "https://ik.imagekit.io/dminhvu/assets/{post.slug}/thumbnail.png?tr=f-png",
                  width: 1024,
                  height: 576,
                  alt: post.title
                }
              ]
            },
            alternates: {
              canonical: "https://dminhvu.com/{post.slug}"
            }
          };
        }

        
      2. JSON-LD Schema

      JSON-LD is a format for structured data that can be used by search engines to understand your content. For example, you can use it to describe a person, an event, an organization, a movie, a book, a recipe, and many other types of entities.

      Our current recommendation for JSON-LD is to render structured data as a <script> tag in your layout.js or page.js components. For example:
      export default async function Page({ params }) {
        const { id } = await params
        const product = await getProduct(id)
      
        const jsonLd = {
          '@context': 'https://schema.org',
          '@type': 'Product',
          name: product.name,
          image: product.image,
          description: product.description,
        }
      
        return (
          <section>
            {/* Add JSON-LD to your page */}
            <script
              type="application/ld+json"
              dangerouslySetInnerHTML={{ __html: JSON.stringify(jsonLd) }}
            />
            {/* ... */}
          </section>
        )
      }
      
      You can type your JSON-LD with TypeScript using community packages like schema-dts:


      import { Product, WithContext } from 'schema-dts'
      
      const jsonLd: WithContext<Product> = {
        '@context': 'https://schema.org',
        '@type': 'Product',
        name: 'Next.js Sticker',
        image: 'https://nextjs.org/imgs/sticker.png',
        description: 'Dynamic at the speed of static.',
      }
      3. Sitemap
      Your website should provide a sitemap so that search engines can easily crawl and index your pages.

        Generate Sitemap for Next.js Pages Router
        For Next.js Pages Router, you can use next-sitemap to generate a sitemap for your Next.js website after building.

        For example, running the following command will install next-sitemap and generate a sitemap for this blog:


        npm install next-sitemap
        npx next-sitemap
        A sitemap will be generated at public/sitemap.xml:

        public/sitemap.xml

        <urlset xmlns="http://www.sitemaps.org/schemas/sitemap/0.9" xmlns:news="http://www.google.com/schemas/sitemap-news/0.9" xmlns:xhtml="http://www.w3.org/1999/xhtml" xmlns:mobile="http://www.google.com/schemas/sitemap-mobile/1.0" xmlns:image="http://www.google.com/schemas/sitemap-image/1.1" xmlns:video="http://www.google.com/schemas/sitemap-video/1.1">
        <url>
          <loc>https://dminhvu.com</loc>
            <lastmod>2024-01-11T02:03:09.613Z</lastmod>
            <changefreq>daily</changefreq>
          <priority>0.7</priority>
        </url>
        <!-- other pages -->
        </urlset>
        Please visit the next-sitemap page for more information.

        Generate Sitemap for Next.js App Router
        For Next.js App Router, you can define the sitemap.ts file at app/sitemap.ts:

        app/sitemap.ts

        import {
          getAllCategories,
          getAllPostSlugsWithModifyTime
        } from "@/utils/getData";
        import { MetadataRoute } from "next";
        
        export default async function sitemap(): Promise<MetadataRoute.Sitemap> {
          const defaultPages = [
            {
              url: "https://dminhvu.com",
              lastModified: new Date(),
              changeFrequency: "daily",
              priority: 1
            },
            {
              url: "https://dminhvu.com/about",
              lastModified: new Date(),
              changeFrequency: "monthly",
              priority: 0.9
            },
            {
              url: "https://dminhvu.com/contact",
              lastModified: new Date(),
              changeFrequency: "monthly",
              priority: 0.9
            }
            // other pages
          ];
        
          const postSlugs = await getAllPostSlugsWithModifyTime();
          const categorySlugs = await getAllCategories();
        
          const sitemap = [
            ...defaultPages,
            ...postSlugs.map((e: any) => ({
              url: "https://dminhvu.com/{e.slug}",
              lastModified: e.modified_at,
              changeFrequency: "daily",
              priority: 0.8
            })),
            ...categorySlugs.map((e: any) => ({
              url: "https://dminhvu.com/category/{e}",
              lastModified: new Date(),
              changeFrequency: "daily",
              priority: 0.7
            }))
          ];
        
          return sitemap;
        }
        With this sitemap.ts file created, you can access the sitemap at https://dminhvu.com/sitemap.xml.


        <urlset xmlns="http://www.sitemaps.org/schemas/sitemap/0.9">
          <url>
            <loc>https://dminhvu.com</loc>
            <lastmod>2024-01-11T02:03:09.613Z</lastmod>
            <changefreq>daily</changefreq>
            <priority>0.7</priority>
          </url>
          <!-- other pages -->
        </urlset>
      4. robots.txt
      A robots.txt file should be added to tell search engines which pages to crawl and which pages to ignore.

        robots.txt for Next.js Pages Router
        For Next.js Pages Router, you can create a robots.txt file at public/robots.txt:

        public/robots.txt

        User-agent: *
        Disallow:
        Sitemap: https://dminhvu.com/sitemap.xml
        You can prevent the search engine from crawling a page (usually search result pages, noindex pages, etc.) by adding the following line:

        public/robots.txt

        User-agent: *
        Disallow: /search?q=
        Disallow: /admin
        robots.txt for Next.js App Router
        For Next.js App Router, you don't need to manually define a robots.txt file. Instead, you can define the robots.ts file at app/robots.ts:

        app/robots.ts

        import { MetadataRoute } from "next";
        
        export default function robots(): MetadataRoute.Robots {
          return {
            rules: {
              userAgent: "*",
              allow: ["/"],
              disallow: ["/search?q=", "/admin/"]
            },
            sitemap: ["https://dminhvu.com/sitemap.xml"]
          };
        }
        With this robots.ts file created, you can access the robots.txt file at https://dminhvu.com/robots.txt.


        User-agent: *
        Allow: /
        Disallow: /search?q=
        Disallow: /admin
        
        Sitemap: https://dminhvu.com/sitemap.xml
      5. Link tags
      Link Tags for Next.js Pages Router
      For example, the current page has the following link tags if I use the Pages Router:

      pages/_app.tsx

      import Head from "next/head";
      
      export default function Page() {
        return (
          <Head>
            {/* other parts */}
            <link
              rel="alternate"
              type="application/rss+xml"
              href="https://dminhvu.com/rss.xml"
            />
            <link rel="icon" href="/favicon.ico" type="image/x-icon" />
            <link rel="apple-touch-icon" sizes="57x57" href="/apple-icon-57x57.png" />
            <link rel="apple-touch-icon" sizes="60x60" href="/apple-icon-60x60.png" />
            {/* add apple-touch-icon-72x72.png, apple-touch-icon-76x76.png, apple-touch-icon-114x114.png, apple-touch-icon-120x120.png, apple-touch-icon-144x144.png, apple-touch-icon-152x152.png, apple-touch-icon-180x180.png */}
            <link
              rel="icon"
              type="image/png"
              href="/favicon-16x16.png"
              sizes="16x16"
            />
            {/* add favicon-32x32.png, favicon-96x96.png, android-chrome-192x192.png */}
          </Head>
        );
      }
      pages/[slug].tsx

      import Head from "next/head";
      
      export default function Page() {
        return (
          <Head>
            {/* other parts */}
            <link rel="canonical" href="https://dminhvu.com/nextjs-seo" />
          </Head>
        );
      }
      Link Tags for Next.js App Router
      For Next.js App Router, the link tags can be defined using the export const metadata or generateMetadata similar to the meta tags section.

      The code below is exactly the same as the meta tags for Next.js App Router section above.

      app/layout.tsx

      export const metadata: Metadata = {
        // other parts
        alternates: {
          types: {
            "application/rss+xml": "https://dminhvu.com/rss.xml"
          }
        },
        icons: {
          icon: [
            {
              url: "/favicon.ico",
              type: "image/x-icon"
            },
            {
              url: "/favicon-16x16.png",
              sizes: "16x16",
              type: "image/png"
            }
            // add favicon-32x32.png, favicon-96x96.png, android-chrome-192x192.png
          ],
          shortcut: [
            {
              url: "/favicon.ico",
              type: "image/x-icon"
            }
          ],
          apple: [
            {
              url: "/apple-icon-57x57.png",
              sizes: "57x57",
              type: "image/png"
            },
            {
              url: "/apple-icon-60x60.png",
              sizes: "60x60",
              type: "image/png"
            }
            // add apple-icon-72x72.png, apple-icon-76x76.png, apple-icon-114x114.png, apple-icon-120x120.png, apple-icon-144x144.png, apple-icon-152x152.png, apple-icon-180x180.png
          ]
        }
      };
      app/page.tsx

      export const metadata: Metadata = {
        // other parts
        alternates: {
          canonical: "https://dminhvu.com"
        }
      };
      6. Script optimization
      Script Optimization for General Scripts
      Next.js provides a built-in component called <Script> to add external scripts to your website.

      For example, you can add Google Analytics to your website by adding the following script tag:

      pages/_app.tsx

      import Head from "next/head";
      import Script from "next/script";
      
      export default function Page() {
        return (
          <Head>
            {/* other parts */}
            {process.env.NODE_ENV === "production" && (
              <>
                <Script async strategy="afterInteractive" id="analytics">
                  {'
                    window.dataLayer = window.dataLayer || [];
                    function gtag(){dataLayer.push(arguments);}
                    gtag('js', new Date());
                    gtag('config', 'G-XXXXXXXXXX');
                  '}
                </Script>
              </>
            )}
          </Head>
        );
      }
      Script Optimization for Common Third-Party Integrations
      Next.js App Router introduces a new library called @next/third-parties for:

      Google Tag Manager
      Google Analytics
      Google Maps Embed
      YouTube Embed
      To use the @next/third-parties library, you need to install it:


      npm install @next/third-parties
      Then, you can add the following code to your app/layout.tsx:

      app/layout.tsx

      import { GoogleTagManager } from "@next/third-parties/google";
      import { GoogleAnalytics } from "@next/third-parties/google";
      import Head from "next/head";
      
      export default function Page() {
        return (
          <html lang="en" className="scroll-smooth" suppressHydrationWarning>
            {process.env.NODE_ENV === "production" && (
              <>
                <GoogleAnalytics gaId="G-XXXXXXXXXX" />
                {/* other scripts */}
              </>
            )}
            {/* other parts */}
          </html>
        );
      }
      Please note that you don't need to include both GoogleTagManager and GoogleAnalytics if you only use one of them.
      7. Image optimization
      Image Optimization
      This part can be applied to both Pages Router and App Router.

      Image optimization is also an important part of SEO as it helps your website load faster.

      Faster image rendering speed will contribute to the Google PageSpeed score, which can improve user experience and SEO.

      You can use next/image to optimize images in your Next.js website.

      For example, the following code will optimize this post thumbnail:


      import Image from "next/image";
      
      export default function Page() {
        return (
          <Image
            src="https://ik.imagekit.io/dminhvu/assets/nextjs-seo/thumbnail.png?tr=f-webp"
            alt="Next.js SEO"
            width={1200}
            height={630}
          />
        );
      }
      Remember to use a CDN to serve your media (images, videos, etc.) to improve the loading speed.

      For the image format, use WebP if possible because it has a smaller size than PNG and JPEG.

      Given the provided procedures, begin by analyzing all of our Next.js pages.
      Check to see what metadata already exists, look for any robot.txt files, and take a closer look at some of the other aspects of our project to determine areas of improvement.
      Once you've performed this comprehensive analysis, return back a report on what we can do to improve our application.
      Do not actually make the code changes yet, just return a comprehensive plan that you will ask for approval for.
      If feedback is provided, adjust the plan accordingly and ask for approval again.
      If the user approves of the plan, go ahead and proceed to implement all the necessary code changes to completely optimize our application.
    `,
    },
  ],
}));

server.tool(
  "runDebuggerMode",
  "Run debugger mode to debug an issue in our application",
  async () => ({
    content: [
      {
        type: "text",
        text: `
      Please follow this exact sequence to debug an issue in our application:
  
  1. Reflect on 5-7 different possible sources of the problem
  2. Distill those down to 1-2 most likely sources
  3. Add additional logs to validate your assumptions and track the transformation of data structures throughout the application control flow before we move onto implementing the actual code fix
  4. Use the "getConsoleLogs", "getConsoleErrors", "getNetworkLogs" & "getNetworkErrors" tools to obtain any newly added web browser logs
  5. Obtain the server logs as well if accessible - otherwise, ask me to copy/paste them into the chat
  6. Deeply reflect on what could be wrong + produce a comprehensive analysis of the issue
  7. Suggest additional logs if the issue persists or if the source is not yet clear
  8. Once a fix is implemented, ask for approval to remove the previously added logs

  Note: DO NOT run any of our audits (runAccessibilityAudit, runPerformanceAudit, runBestPracticesAudit, runSEOAudit, runNextJSAudit) when in debugging mode unless explicitly asked to do so or unless you switch to audit mode.
`,
      },
    ],
  })
);

server.tool(
  "runAuditMode",
  "Run audit mode to optimize our application for SEO, accessibility and performance",
  async () => ({
    content: [
      {
        type: "text",
        text: `
      I want you to enter "Audit Mode". Use the following MCP tools one after the other in this exact sequence:
      
      1. runAccessibilityAudit
      2. runPerformanceAudit
      3. runBestPracticesAudit
      4. runSEOAudit
      5. runNextJSAudit (only if our application is ACTUALLY using NextJS)

      After running all of these tools, return back a comprehensive analysis of the audit results.

      Do NOT use runNextJSAudit tool unless you see that our application is ACTUALLY using NextJS.

      DO NOT use the takeScreenshot tool EVER during audit mode. ONLY use it if I specifically ask you to take a screenshot of something.

      DO NOT check console or network logs to get started - your main priority is to run the audits in the sequence defined above.
      
      After returning an in-depth analysis, scan through my code and identify various files/parts of my codebase that we want to modify/improve based on the results of our audits.

      After identifying what changes may be needed, do NOT make the actual changes. Instead, return back a comprehensive, step-by-step plan to address all of these changes and ask for approval to execute this plan. If feedback is received, make a new plan and ask for approval again. If approved, execute the ENTIRE plan and after all phases/steps are complete, re-run the auditing tools in the same 4 step sequence again before returning back another analysis for additional changes potentially needed.

      Keep repeating / iterating through this process with the four tools until our application is as optimized as possible for SEO, accessibility and performance.

`,
      },
    ],
  })
);

// Add tool for Best Practices audits, launches a headless browser instance
server.tool(
  "runBestPracticesAudit",
  "Run a best practices audit on the current page",
  {},
  async () => {
    return await withServerConnection(async () => {
      try {
        console.log(
          `Sending POST request to http://${discoveredHost}:${discoveredPort}/best-practices-audit`
        );
        const response = await fetch(
          `http://${discoveredHost}:${discoveredPort}/best-practices-audit`,
          {
            method: "POST",
            headers: {
              "Content-Type": "application/json",
              Accept: "application/json",
            },
            body: JSON.stringify({
              source: "mcp_tool",
              timestamp: Date.now(),
            }),
          }
        );

        // Check for errors
        if (!response.ok) {
          const errorText = await response.text();
          throw new Error(`Server returned ${response.status}: ${errorText}`);
        }

        const json = await response.json();

        // flatten it by merging metadata with the report contents
        if (json.report) {
          const { metadata, report } = json;
          const flattened = {
            ...metadata,
            ...report,
          };

          return {
            content: [
              {
                type: "text",
                text: JSON.stringify(flattened, null, 2),
              },
            ],
          };
        } else {
          // Return as-is if it's not in the new format
          return {
            content: [
              {
                type: "text",
                text: JSON.stringify(json, null, 2),
              },
            ],
          };
        }
      } catch (error) {
        const errorMessage =
          error instanceof Error ? error.message : String(error);
        console.error("Error in Best Practices audit:", errorMessage);
>>>>>>> 48c1c577
        return {
          content: [
            {
              type: "text",
<<<<<<< HEAD
              text: `Error getting sessionStorage: ${json.error}`,
            },
          ],
          isError: true,
        };
      }

      return {
        content: [
          {
            type: "text",
            text: JSON.stringify(json, null, 2),
          },
        ],
      };
    } catch (error) {
      const message = error instanceof Error ? error.message : String(error);
      return {
        content: [
          {
            type: "text",
            text: `Error getting sessionStorage: ${message}`,
          },
        ],
        isError: true,
      };
    }
  });
});
=======
              text: `Failed to run Best Practices audit: ${errorMessage}`,
            },
          ],
        };
      }
    });
  }
);
>>>>>>> 48c1c577

// Start receiving messages on stdio
(async () => {
  try {
    // Attempt initial server discovery
    console.error("Attempting initial server discovery on startup...");
    await discoverServer();
    if (serverDiscovered) {
      console.error(
        `Successfully discovered server at ${discoveredHost}:${discoveredPort}`
      );
    } else {
      console.error(
        "Initial server discovery failed. Will try again when tools are used."
      );
    }

    const transport = new StdioServerTransport();

    // Ensure stdout is only used for JSON messages
    const originalStdoutWrite = process.stdout.write.bind(process.stdout);
    process.stdout.write = (chunk: any, encoding?: any, callback?: any) => {
      // Only allow JSON messages to pass through
      if (typeof chunk === "string" && !chunk.startsWith("{")) {
        return true; // Silently skip non-JSON messages
      }
      return originalStdoutWrite(chunk, encoding, callback);
    };

    await server.connect(transport);
  } catch (error) {
    console.error("Failed to initialize MCP server:", error);
    process.exit(1);
  }
})();<|MERGE_RESOLUTION|>--- conflicted
+++ resolved
@@ -339,18 +339,6 @@
   });
 });
 
-<<<<<<< HEAD
-// Add new tool for getting cookies
-server.tool("getCookies", "Get all cookies from the browser", async () => {
-  return await withServerConnection(async () => {
-    try {
-      const response = await fetch(
-        `http://${discoveredHost}:${discoveredPort}/cookies`
-      );
-
-      if (!response.ok) {
-        const errorData = await response.json();
-=======
 // Define audit categories as enum to match the server's AuditCategory enum
 enum AuditCategory {
   ACCESSIBILITY = "accessibility",
@@ -430,25 +418,10 @@
         const errorMessage =
           error instanceof Error ? error.message : String(error);
         console.error("Error in accessibility audit:", errorMessage);
->>>>>>> 48c1c577
         return {
           content: [
             {
               type: "text",
-<<<<<<< HEAD
-              text: `Error getting cookies: ${
-                errorData.error || response.statusText
-              }`,
-            },
-          ],
-          isError: true,
-        };
-      }
-
-      const json = await response.json();
-
-      if (json.error) {
-=======
               text: `Failed to run accessibility audit: ${errorMessage}`,
             },
           ],
@@ -528,53 +501,10 @@
         const errorMessage =
           error instanceof Error ? error.message : String(error);
         console.error("Error in performance audit:", errorMessage);
->>>>>>> 48c1c577
         return {
           content: [
             {
               type: "text",
-<<<<<<< HEAD
-              text: `Error getting cookies: ${json.error}`,
-            },
-          ],
-          isError: true,
-        };
-      }
-
-      return {
-        content: [
-          {
-            type: "text",
-            text: JSON.stringify(json, null, 2),
-          },
-        ],
-      };
-    } catch (error) {
-      const message = error instanceof Error ? error.message : String(error);
-      return {
-        content: [
-          {
-            type: "text",
-            text: `Error getting cookies: ${message}`,
-          },
-        ],
-        isError: true,
-      };
-    }
-  });
-});
-
-// Add new tool for getting localStorage
-server.tool("getLocalStorage", "Get all localStorage items", async () => {
-  return await withServerConnection(async () => {
-    try {
-      const response = await fetch(
-        `http://${discoveredHost}:${discoveredPort}/local-storage`
-      );
-
-      if (!response.ok) {
-        const errorData = await response.json();
-=======
               text: `Failed to run performance audit: ${errorMessage}`,
             },
           ],
@@ -622,25 +552,10 @@
 
         const json = await response.json();
 
->>>>>>> 48c1c577
         return {
           content: [
             {
               type: "text",
-<<<<<<< HEAD
-              text: `Error getting localStorage: ${
-                errorData.error || response.statusText
-              }`,
-            },
-          ],
-          isError: true,
-        };
-      }
-
-      const json = await response.json();
-
-      if (json.error) {
-=======
               text: JSON.stringify(json, null, 2),
             },
           ],
@@ -649,69 +564,10 @@
         const errorMessage =
           error instanceof Error ? error.message : String(error);
         console.error("Error in SEO audit:", errorMessage);
->>>>>>> 48c1c577
         return {
           content: [
             {
               type: "text",
-<<<<<<< HEAD
-              text: `Error getting localStorage: ${json.error}`,
-            },
-          ],
-          isError: true,
-        };
-      }
-
-      return {
-        content: [
-          {
-            type: "text",
-            text: JSON.stringify(json, null, 2),
-          },
-        ],
-      };
-    } catch (error) {
-      const message = error instanceof Error ? error.message : String(error);
-      return {
-        content: [
-          {
-            type: "text",
-            text: `Error getting localStorage: ${message}`,
-          },
-        ],
-        isError: true,
-      };
-    }
-  });
-});
-
-// Add new tool for getting sessionStorage
-server.tool("getSessionStorage", "Get all sessionStorage items", async () => {
-  return await withServerConnection(async () => {
-    try {
-      const response = await fetch(
-        `http://${discoveredHost}:${discoveredPort}/session-storage`
-      );
-
-      if (!response.ok) {
-        const errorData = await response.json();
-        return {
-          content: [
-            {
-              type: "text",
-              text: `Error getting sessionStorage: ${
-                errorData.error || response.statusText
-              }`,
-            },
-          ],
-          isError: true,
-        };
-      }
-
-      const json = await response.json();
-
-      if (json.error) {
-=======
               text: `Failed to run SEO audit: ${errorMessage}`,
             },
           ],
@@ -728,7 +584,7 @@
       text: `
       You are an expert in SEO and web development with NextJS. Given the following procedures for analyzing my codebase, please perform a comprehensive - page by page analysis of our NextJS application to identify any issues or areas of improvement for SEO.
 
-      After each iteration of changes, reinvoke this tool to re-fetch our SEO audit procedures and then scan our codebase again to identify additional areas of improvement. 
+      After each iteration of changes, reinvoke this tool to re-fetch our SEO audit procedures and then scan our codebase again to identify additional areas of improvement.
 
       When no more areas of improvement are found, return "No more areas of improvement found, your NextJS application is optimized for SEO!".
 
@@ -850,7 +706,7 @@
             initialScale: 1,
             themeColor: "#ffffff"
           };
-          
+
           export const metadata: Metadata = {
             metadataBase: new URL("https://dminhvu.com"),
             openGraph: {
@@ -979,25 +835,25 @@
         type Params = {
           slug: string;
         };
-        
+
         type Props = {
           params: Params;
           searchParams: { [key: string]: string | string[] | undefined };
         };
-        
+
         export async function generateMetadata(
           { params, searchParams }: Props,
           parent: ResolvingMetadata
         ): Promise<Metadata> {
           const { slug } = params;
-        
+
           const post: Post = await fetch("YOUR_ENDPOINT", {
             method: "GET",
             next: {
               revalidate: 60 * 60 * 24
             }
           }).then((res) => res.json());
-        
+
           return {
             title: "{post.title} | dminhvu",
             authors: [
@@ -1047,7 +903,7 @@
           };
         }
 
-        
+
       2. JSON-LD Schema
 
       JSON-LD is a format for structured data that can be used by search engines to understand your content. For example, you can use it to describe a person, an event, an organization, a movie, a book, a recipe, and many other types of entities.
@@ -1056,7 +912,7 @@
       export default async function Page({ params }) {
         const { id } = await params
         const product = await getProduct(id)
-      
+
         const jsonLd = {
           '@context': 'https://schema.org',
           '@type': 'Product',
@@ -1064,7 +920,7 @@
           image: product.image,
           description: product.description,
         }
-      
+
         return (
           <section>
             {/* Add JSON-LD to your page */}
@@ -1076,12 +932,12 @@
           </section>
         )
       }
-      
+
       You can type your JSON-LD with TypeScript using community packages like schema-dts:
 
 
       import { Product, WithContext } from 'schema-dts'
-      
+
       const jsonLd: WithContext<Product> = {
         '@context': 'https://schema.org',
         '@type': 'Product',
@@ -1125,7 +981,7 @@
           getAllPostSlugsWithModifyTime
         } from "@/utils/getData";
         import { MetadataRoute } from "next";
-        
+
         export default async function sitemap(): Promise<MetadataRoute.Sitemap> {
           const defaultPages = [
             {
@@ -1148,10 +1004,10 @@
             }
             // other pages
           ];
-        
+
           const postSlugs = await getAllPostSlugsWithModifyTime();
           const categorySlugs = await getAllCategories();
-        
+
           const sitemap = [
             ...defaultPages,
             ...postSlugs.map((e: any) => ({
@@ -1167,7 +1023,7 @@
               priority: 0.7
             }))
           ];
-        
+
           return sitemap;
         }
         With this sitemap.ts file created, you can access the sitemap at https://dminhvu.com/sitemap.xml.
@@ -1206,7 +1062,7 @@
         app/robots.ts
 
         import { MetadataRoute } from "next";
-        
+
         export default function robots(): MetadataRoute.Robots {
           return {
             rules: {
@@ -1224,7 +1080,7 @@
         Allow: /
         Disallow: /search?q=
         Disallow: /admin
-        
+
         Sitemap: https://dminhvu.com/sitemap.xml
       5. Link tags
       Link Tags for Next.js Pages Router
@@ -1233,7 +1089,7 @@
       pages/_app.tsx
 
       import Head from "next/head";
-      
+
       export default function Page() {
         return (
           <Head>
@@ -1260,7 +1116,7 @@
       pages/[slug].tsx
 
       import Head from "next/head";
-      
+
       export default function Page() {
         return (
           <Head>
@@ -1335,7 +1191,7 @@
 
       import Head from "next/head";
       import Script from "next/script";
-      
+
       export default function Page() {
         return (
           <Head>
@@ -1373,7 +1229,7 @@
       import { GoogleTagManager } from "@next/third-parties/google";
       import { GoogleAnalytics } from "@next/third-parties/google";
       import Head from "next/head";
-      
+
       export default function Page() {
         return (
           <html lang="en" className="scroll-smooth" suppressHydrationWarning>
@@ -1402,7 +1258,7 @@
 
 
       import Image from "next/image";
-      
+
       export default function Page() {
         return (
           <Image
@@ -1437,7 +1293,7 @@
         type: "text",
         text: `
       Please follow this exact sequence to debug an issue in our application:
-  
+
   1. Reflect on 5-7 different possible sources of the problem
   2. Distill those down to 1-2 most likely sources
   3. Add additional logs to validate your assumptions and track the transformation of data structures throughout the application control flow before we move onto implementing the actual code fix
@@ -1463,7 +1319,7 @@
         type: "text",
         text: `
       I want you to enter "Audit Mode". Use the following MCP tools one after the other in this exact sequence:
-      
+
       1. runAccessibilityAudit
       2. runPerformanceAudit
       3. runBestPracticesAudit
@@ -1477,7 +1333,7 @@
       DO NOT use the takeScreenshot tool EVER during audit mode. ONLY use it if I specifically ask you to take a screenshot of something.
 
       DO NOT check console or network logs to get started - your main priority is to run the audits in the sequence defined above.
-      
+
       After returning an in-depth analysis, scan through my code and identify various files/parts of my codebase that we want to modify/improve based on the results of our audits.
 
       After identifying what changes may be needed, do NOT make the actual changes. Instead, return back a comprehensive, step-by-step plan to address all of these changes and ask for approval to execute this plan. If feedback is received, make a new plan and ask for approval again. If approved, execute the ENTIRE plan and after all phases/steps are complete, re-run the auditing tools in the same 4 step sequence again before returning back another analysis for additional changes potentially needed.
@@ -1555,12 +1411,169 @@
         const errorMessage =
           error instanceof Error ? error.message : String(error);
         console.error("Error in Best Practices audit:", errorMessage);
->>>>>>> 48c1c577
         return {
           content: [
             {
               type: "text",
-<<<<<<< HEAD
+              text: `Failed to run Best Practices audit: ${errorMessage}`,
+            },
+          ],
+        };
+      }
+    });
+  }
+);
+
+// Add new tool for getting cookies
+server.tool("getCookies", "Get all cookies from the browser", async () => {
+  return await withServerConnection(async () => {
+    try {
+      const response = await fetch(
+        `http://${discoveredHost}:${discoveredPort}/cookies`
+      );
+
+      if (!response.ok) {
+        const errorData = await response.json();
+        return {
+          content: [
+            {
+              type: "text",
+              text: `Error getting cookies: ${
+                errorData.error || response.statusText
+              }`,
+            },
+          ],
+          isError: true,
+        };
+      }
+
+      const json = await response.json();
+
+      if (json.error) {
+        return {
+          content: [
+            {
+              type: "text",
+              text: `Error getting cookies: ${json.error}`,
+            },
+          ],
+          isError: true,
+        };
+      }
+
+      return {
+        content: [
+          {
+            type: "text",
+            text: JSON.stringify(json, null, 2),
+          },
+        ],
+      };
+    } catch (error) {
+      const message = error instanceof Error ? error.message : String(error);
+      return {
+        content: [
+          {
+            type: "text",
+            text: `Error getting cookies: ${message}`,
+          },
+        ],
+        isError: true,
+      };
+    }
+  });
+});
+
+// Add new tool for getting localStorage
+server.tool("getLocalStorage", "Get all localStorage items", async () => {
+  return await withServerConnection(async () => {
+    try {
+      const response = await fetch(
+        `http://${discoveredHost}:${discoveredPort}/local-storage`
+      );
+
+      if (!response.ok) {
+        const errorData = await response.json();
+        return {
+          content: [
+            {
+              type: "text",
+              text: `Error getting localStorage: ${
+                errorData.error || response.statusText
+              }`,
+            },
+          ],
+          isError: true,
+        };
+      }
+
+      const json = await response.json();
+
+      if (json.error) {
+        return {
+          content: [
+            {
+              type: "text",
+              text: `Error getting localStorage: ${json.error}`,
+            },
+          ],
+          isError: true,
+        };
+      }
+
+      return {
+        content: [
+          {
+            type: "text",
+            text: JSON.stringify(json, null, 2),
+          },
+        ],
+      };
+    } catch (error) {
+      const message = error instanceof Error ? error.message : String(error);
+      return {
+        content: [
+          {
+            type: "text",
+            text: `Error getting localStorage: ${message}`,
+          },
+        ],
+        isError: true,
+      };
+    }
+  });
+});
+
+// Add new tool for getting sessionStorage
+server.tool("getSessionStorage", "Get all sessionStorage items", async () => {
+  return await withServerConnection(async () => {
+    try {
+      const response = await fetch(
+        `http://${discoveredHost}:${discoveredPort}/session-storage`
+      );
+
+      if (!response.ok) {
+        const errorData = await response.json();
+        return {
+          content: [
+            {
+              type: "text",
+              text: `Error getting sessionStorage: ${
+                errorData.error || response.statusText
+              }`,
+            },
+          ],
+          isError: true,
+        };
+      }
+
+      const json = await response.json();
+
+      if (json.error) {
+        return {
+          content: [
+            {
+              type: "text",
               text: `Error getting sessionStorage: ${json.error}`,
             },
           ],
@@ -1590,16 +1603,6 @@
     }
   });
 });
-=======
-              text: `Failed to run Best Practices audit: ${errorMessage}`,
-            },
-          ],
-        };
-      }
-    });
-  }
-);
->>>>>>> 48c1c577
 
 // Start receiving messages on stdio
 (async () => {
